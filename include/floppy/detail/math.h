--- conflicted
+++ resolved
@@ -87,7 +87,6 @@
   template <concepts::num T>
   [[nodiscard]] constexpr auto is_null(T num) -> bool { return eq(num, T(0.0)); }
 
-<<<<<<< HEAD
   /// \brief Three-ways compare two numbers, forcing them to <i>strong_order</i>.
   /// \param a First number
   /// \param b Second number
@@ -117,19 +116,7 @@
             : std::strong_ordering::greater
           );
   }
-
-  /// \brief Converts radians to degrees
-  /// \param rad Radians
-  /// \tparam T Radians type
-  /// \return Degrees
-  /// \see to_radians
-  template <concepts::num T>
-  [[nodiscard]] constexpr auto to_radians(T deg) -> T {
-    return static_cast<T>(deg * std::numbers::pi_v<T> / pi<T>().as_degrees());
-  }
-
-=======
->>>>>>> b8e923bf
+  
   /// \brief Converts degrees to radians
   /// \param deg Degrees
   /// \tparam T Degrees type
